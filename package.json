--- conflicted
+++ resolved
@@ -1,20 +1,12 @@
 {
 	"name": "jvm-tools",
 	"displayName": "JVM Tools",
-<<<<<<< HEAD
-	"description": "(Preview) JVM Tools Accessible from Visual Studio Code",
+	"description": "JVM Tools Accessible from within Visual Studio Code",
 	"version": "0.0.3",
 	"publisher": "brunoborges",
 	"license": "MIT",
 	"icon": "resources/duke-toolbox.png",
-	"preview": true,
-=======
-	"description": "JVM Tools Accessible from within Visual Studio Code",
-	"version": "0.0.2",
-	"publisher": "ms-juniper",
-	"license": "MIT",
 	"preview": false,
->>>>>>> c45e33c2
 	"private": true,
 	"repository": {
 		"url": "https://github.com/microsoft/vscode-jvm-tools",
